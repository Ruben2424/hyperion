--- conflicted
+++ resolved
@@ -11,13 +11,8 @@
     components::Uuid,
     events::{KickPlayer, Scratch},
     global::Global,
-<<<<<<< HEAD
-    net::LocalEncoder,
+    net::{IoBuf, Packets},
     singleton::{player_id_lookup::EntityIdLookup, player_uuid_lookup::PlayerUuidLookup},
-=======
-    net::{IoBuf, Packets},
-    singleton::{player_id_lookup::PlayerIdLookup, player_uuid_lookup::PlayerUuidLookup},
->>>>>>> c680b48a
 };
 
 #[instrument(skip_all)]
@@ -25,12 +20,8 @@
     r: Receiver<KickPlayer, (EntityId, &Uuid, &mut Packets)>,
     global: Single<&Global>,
     mut uuid_lookup: Single<&mut PlayerUuidLookup>,
-<<<<<<< HEAD
+    mut io: Single<&mut IoBuf>,
     mut id_lookup: Single<&mut EntityIdLookup>,
-=======
-    mut io: Single<&mut IoBuf>,
-    mut id_lookup: Single<&mut PlayerIdLookup>,
->>>>>>> c680b48a
     mut s: Sender<Despawn>,
 ) {
     let (id, uuid, packets) = r.query;
