#![expect(
    unused,
    reason = "there are still many changes that need to be made to this file"
)]
#![allow(
    clippy::missing_docs_in_private_items,
    reason = "most of this is self-explanatory"
)]

//! <https://wiki.vg/index.php?title=Protocol&oldid=18375>

pub mod def;

use std::str::FromStr;

use anyhow::{bail, ensure};
use bvh::aabb::Aabb;
use evenio::{
    entity::EntityId,
    fetch::Fetcher,
    query::{Query, With},
};
use tracing::{debug, info};
use tracing_subscriber::filter::targets;
use valence_protocol::{
    decode::PacketFrame,
    math::Vec3,
    packets::{play, play::player_interact_entity_c2s::EntityInteraction},
    Decode, Packet,
};

use crate::{
    components::{
        vitals::{Absorption, Regeneration},
        FullEntityPose, ImmuneStatus, KeepAlive,
    },
    events::{AttackEntity, InitEntity, KillAllEntities, SwingArm},
    global::Global,
<<<<<<< HEAD
    net::LocalEncoder,
    singleton::player_id_lookup::{self, EntityIdLookup},
=======
    net::IoBuf,
    singleton::player_id_lookup::PlayerIdLookup,
>>>>>>> c680b48a
    system::IngressSender,
    Vitals,
};

const fn confirm_teleport(_pkt: &[u8]) {
    // ignore
}

const fn custom_payload(_data: &[u8]) {
    // ignore
}

fn full(mut data: &[u8], full_entity_pose: &mut FullEntityPose) -> anyhow::Result<()> {
    const MAX_SPEED: f32 = 100.0;

    let pkt = play::FullC2s::decode(&mut data)?;

    let play::FullC2s {
        position,
        yaw,
        pitch,
        ..
    } = pkt;

    // check to see if the player is moving too fast
    // if they are, ignore the packet

    let position = position.as_vec3();
    let d_pos = position - full_entity_pose.position;
    if d_pos.length_squared() > MAX_SPEED.powi(2) {
        // TODO: Add max speed check again. It currently doesn't work because the client is falling
        // into the void until chunks load.
        // bail!("Player is moving too fast max speed: {MAX_SPEED}");
    }

    // todo: analyze clustering
    full_entity_pose.move_to(position);
    full_entity_pose.yaw = yaw;
    full_entity_pose.pitch = pitch;

    Ok(())
}

fn look_and_on_ground(
    mut data: &[u8],
    full_entity_pose: &mut FullEntityPose,
) -> anyhow::Result<()> {
    let pkt = play::LookAndOnGroundC2s::decode(&mut data)?;

    // debug!("look and on ground packet: {:?}", pkt);

    let play::LookAndOnGroundC2s { yaw, pitch, .. } = pkt;

    full_entity_pose.yaw = yaw;
    full_entity_pose.pitch = pitch;

    Ok(())
}

const fn player_command(data: &[u8]) {
    // let pkt = play::ClientCommandC2s::decode(&mut data)?;

    // debug!("player command packet: {:?}", pkt);
}

fn position_and_on_ground(
    mut data: &[u8],
    full_entity_pose: &mut FullEntityPose,
) -> anyhow::Result<()> {
    let pkt = play::PositionAndOnGroundC2s::decode(&mut data)?;

    // debug!("position and on ground packet: {:?}", pkt);

    let play::PositionAndOnGroundC2s { position, .. } = pkt;

    // todo: handle like full
    full_entity_pose.move_to(position.as_vec3());

    Ok(())
}

fn update_player_abilities(mut data: &[u8]) -> anyhow::Result<()> {
    let pkt = play::UpdatePlayerAbilitiesC2s::decode(&mut data)?;

    // debug!("update player abilities packet: {:?}", pkt);

    Ok(())
}

fn update_selected_slot(mut data: &[u8]) -> anyhow::Result<()> {
    let pkt = play::UpdateSelectedSlotC2s::decode(&mut data)?;

    // debug!("update selected slot packet: {:?}", pkt);

    Ok(())
}

fn keep_alive(player: &mut KeepAlive) -> anyhow::Result<()> {
    ensure!(!player.unresponded, "keep alive sent unexpectedly");
    player.unresponded = false;
    // player.ping = player.last_keep_alive_sent.elapsed();
    Ok(())
}

#[derive(Debug, Copy, Clone)]
enum HybridPos {
    Absolute(f32),
    Relative(f32),
}

// impl parse

impl FromStr for HybridPos {
    type Err = anyhow::Error;

    fn from_str(s: &str) -> Result<Self, Self::Err> {
        if let Some((l, r)) = s.split_once('~') {
            ensure!(l.is_empty(), "expected ~ to be at the start of the string");

            if r.is_empty() {
                return Ok(Self::Relative(0.0));
            }

            let num = r.parse()?;
            return Ok(Self::Relative(num));
        }

        let num = s.parse()?;
        Ok(Self::Absolute(num))
    }
}

fn chat_command(
    mut data: &[u8],
    global: &Global,
    // query: PacketSwitchQuery,
    pose: &FullEntityPose,
    sender: &mut IngressSender,
) -> anyhow::Result<()> {
    const BASE_RADIUS: f32 = 4.0;
    let pkt = play::CommandExecutionC2s::decode(&mut data)?;

    let mut cmd = pkt.command.0.split(' ');

    let first = cmd.next();
    let tick = global.tick;

    if first == Some("ka") {
        sender.send(KillAllEntities);
    }
    // else if first == Some("golden_apple") {
    //     let vitals = query.vitals;
    //
    //     let Vitals::Alive {
    //         absorption,
    //         regeneration,
    //         ..
    //     } = vitals
    //     else {
    //         return Ok(());
    //     };
    //
    //     *absorption = Absorption {
    //         end_tick: tick + 2400,
    //         bonus_health: 4.0,
    //     };
    //     *regeneration = Regeneration {
    //         end_tick: tick + 100,
    //     };
    // } else if first == Some("heal") {
    //     let args: Vec<_> = cmd.collect();
    //     let [amount] = args.as_slice() else {
    //         anyhow::bail!("expected 1 number");
    //     };
    //     query.vitals.heal(amount.parse()?);
    // } else if first == Some("hurt") {
    //     let args: Vec<_> = cmd.collect();
    //     let [amount] = args.as_slice() else {
    //         anyhow::bail!("expected 1 number");
    //     };
    //     query.vitals.hurt(global, amount.parse()?, query.immunity);
    else if first == Some("spawn") {
        let args: Vec<_> = cmd.collect();

        let loc = pose.position;
        // let loc = query.pose.position;

        let [x, y, z] = match args.as_slice() {
            &[x, y, z] => [x.parse()?, y.parse()?, z.parse()?],
            [x] => {
                let count = x.parse()?;

                // normalize over the number
                #[expect(clippy::cast_possible_truncation, reason = "sqrt of f64 is f32")]
                let radius = BASE_RADIUS * f64::from(count).sqrt() as f32;

                for _ in 0..count {
                    // spawn in 100 block radius
                    let x = (rand::random::<f32>() - 0.5).mul_add(radius, loc.x);
                    let y = loc.y;
                    let z = (rand::random::<f32>() - 0.5).mul_add(radius, loc.z);

                    sender.send(InitEntity {
                        pose: FullEntityPose {
                            position: Vec3::new(x, y, z),
                            yaw: 0.0,
                            pitch: 0.0,
                            bounding: Aabb::create(Vec3::new(x, y, z), 0.6, 1.8),
                        },
                    });
                }

                return Ok(());
            }
            [] => [HybridPos::Relative(0.0); 3],
            _ => bail!("expected 3 numbers"),
        };

        let x = match x {
            HybridPos::Absolute(x) => x,
            HybridPos::Relative(x) => loc.x + x,
        };

        let y = match y {
            HybridPos::Absolute(y) => y,
            HybridPos::Relative(y) => loc.y + y,
        };

        let z = match z {
            HybridPos::Absolute(z) => z,
            HybridPos::Relative(z) => loc.z + z,
        };

        sender.send(InitEntity {
            pose: FullEntityPose {
                position: Vec3::new(x, y, z),
                yaw: 0.0,
                pitch: 0.0,
                bounding: Aabb::create(Vec3::new(x, y, z), 0.6, 1.8),
            },
        });
    }

    Ok(())
}

// fn hand_swing(
//     mut data: &[u8],
//     // query: &PacketSwitchQuery,
//     sender: &mut IngressSender,
// ) -> anyhow::Result<()> {
//     let packet = play::HandSwingC2s::decode(&mut data)?;
//
//     let packet = packet.hand;
//
//     let event = SwingArm {
//         target: query.id,
//         hand: packet,
//     };
//
//     sender.send(event);
//
//     Ok(())
// }

fn player_interact_entity(
    mut data: &[u8],
    id_lookup: &EntityIdLookup,
    from_pos: Vec3,
    sender: &mut IngressSender,
) -> anyhow::Result<()> {
    let packet = play::PlayerInteractEntityC2s::decode(&mut data)?;

    // attack
    if packet.interact != EntityInteraction::Attack {
        return Ok(());
    }

    let target = packet.entity_id.0;

    if let Some(&target) = id_lookup.inner.get(&target) {
        sender.send(AttackEntity { target, from_pos });
    }

    Ok(())
}

// #[derive(Query)]
// pub struct PacketSwitchQuery<'a> {
//     id: EntityId,
//     pose: &'a mut FullEntityPose,
//     vitals: &'a mut Vitals,
//     encoder: &'a mut LocalEncoder,
//     keep_alive: &'a mut KeepAlive,
//     immunity: &'a mut ImmuneStatus,
// }
//
pub fn switch(
    raw: PacketFrame,
    global: &Global,
    sender: &mut IngressSender,
    player_pose: &mut FullEntityPose,
    id_lookup: &EntityIdLookup,
    //  query: PacketSwitchQuery,
) -> anyhow::Result<()> {
    let packet_id = raw.id;
    let data = raw.body;
    let data = &*data;

    match packet_id {
        // play::HandSwingC2s::ID => hand_swing(data, &query, sender)?,
        // play::TeleportConfirmC2s::ID => confirm_teleport(data),
        // // play::ClientSettingsC2s::ID => client_settings(data, player)?,
        // play::CustomPayloadC2s::ID => custom_payload(data),
        play::FullC2s::ID => full(data, player_pose)?,
        play::PositionAndOnGroundC2s::ID => position_and_on_ground(data, player_pose)?,
        play::LookAndOnGroundC2s::ID => look_and_on_ground(data, player_pose)?,
        // play::ClientCommandC2s::ID => player_command(data),
        // play::UpdatePlayerAbilitiesC2s::ID => update_player_abilities(data)?,
        // play::UpdateSelectedSlotC2s::ID => update_selected_slot(data)?,
        play::PlayerInteractEntityC2s::ID => {
            player_interact_entity(data, id_lookup, player_pose.position, sender)?;
        }
        // play::KeepAliveC2s::ID => keep_alive(query.keep_alive)?,
        play::CommandExecutionC2s::ID => {
            chat_command(data, global, player_pose, sender)?;
        }
        _ => {
            // info!("unknown packet id: 0x{:02X}", packet_id)
        }
    }

    Ok(())
}<|MERGE_RESOLUTION|>--- conflicted
+++ resolved
@@ -36,13 +36,8 @@
     },
     events::{AttackEntity, InitEntity, KillAllEntities, SwingArm},
     global::Global,
-<<<<<<< HEAD
-    net::LocalEncoder,
-    singleton::player_id_lookup::{self, EntityIdLookup},
-=======
     net::IoBuf,
-    singleton::player_id_lookup::PlayerIdLookup,
->>>>>>> c680b48a
+    singleton::player_id_lookup::EntityIdLookup,
     system::IngressSender,
     Vitals,
 };
